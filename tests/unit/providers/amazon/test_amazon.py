from __future__ import annotations

import shutil

import pytest
from vunnel import result, workspace
from vunnel.providers.amazon import Config, Provider, parser


class TestParser:
    def test_rss_parsing(self, tmpdir, helpers):
        mock_data_path = helpers.local_dir("test-fixtures/mock_rss")
        p = parser.Parser(workspace=workspace.Workspace(tmpdir, "test", create=True))
        summaries = p._parse_rss(mock_data_path)

        assert isinstance(summaries, list)
        assert len(summaries) > 0  # TODO: what is the right answer?

        for alas in summaries:
            assert isinstance(alas, parser.AlasSummary)
            assert alas.id is not None
            assert alas.url is not None
            assert alas.sev.lower() in parser.severity_map

        # TODO: beef up these assertions (should cover the full data shape)

    def test_html_parsing(self, helpers):
        new_packages = [
            "java-1.8.0-openjdk-javadoc-1.8.0.161-0.b14.amzn2.noarch",
            "java-1.8.0-openjdk-javadoc-zip-1.8.0.161-0.b14.amzn2.noarch",
            "java-1.8.0-openjdk-javadoc-debug-1.8.0.161-0.b14.amzn2.noarch",
            "java-1.8.0-openjdk-javadoc-zip-debug-1.8.0.161-0.b14.amzn2.noarch",
            "java-1.8.0-openjdk-1.8.0.161-0.b14.amzn2.src",
            "java-1.8.0-openjdk-1.8.0.161-0.b14.amzn2.x86_64",
            "java-1.8.0-openjdk-debug-1.8.0.161-0.b14.amzn2.x86_64",
            "java-1.8.0-openjdk-headless-1.8.0.161-0.b14.amzn2.x86_64",
            "java-1.8.0-openjdk-headless-debug-1.8.0.161-0.b14.amzn2.x86_64",
            "java-1.8.0-openjdk-devel-1.8.0.161-0.b14.amzn2.x86_64",
            "java-1.8.0-openjdk-devel-debug-1.8.0.161-0.b14.amzn2.x86_64",
            "java-1.8.0-openjdk-demo-1.8.0.161-0.b14.amzn2.x86_64",
            "java-1.8.0-openjdk-demo-debug-1.8.0.161-0.b14.amzn2.x86_64",
            "java-1.8.0-openjdk-src-1.8.0.161-0.b14.amzn2.x86_64",
            "java-1.8.0-openjdk-src-debug-1.8.0.161-0.b14.amzn2.x86_64",
            "java-1.8.0-openjdk-accessibility-1.8.0.161-0.b14.amzn2.x86_64",
            "java-1.8.0-openjdk-accessibility-debug-1.8.0.161-0.b14.amzn2.x86_64",
            "java-1.8.0-openjdk-debuginfo-1.8.0.161-0.b14.amzn2.x86_64",
        ]

        mock_data_path = helpers.local_dir("test-fixtures/mock_html")
        with open(mock_data_path) as fp:
            html_content = fp.read()

        p = parser.PackagesHTMLParser()
        p.feed(html_content)

        assert p.fixes is not None
        assert new_packages == p.fixes
        # TODO: beef up these assertions (should cover the full data shape)

    def test_get_pkg_name_version(self):
        f = parser.Parser.get_package_name_version("java-1.8.0-openjdk-javadoc-1.8.0.161-0.b14.amzn2.noarch")
        assert f.pkg == "java-1.8.0-openjdk-javadoc"
        assert f.ver == "1.8.0.161-0.b14.amzn2"

        f = parser.Parser.get_package_name_version("java-1.8.0-openjdk-1.8.0.161-0.b14.amzn2.src")
        assert f.pkg == "java-1.8.0-openjdk"
        assert f.ver == "1.8.0.161-0.b14.amzn2"

        f = parser.Parser.get_package_name_version("java-1.8.0-openjdk-debug-1.8.0.161-0.b14.amzn2.x86_64")
        assert f.pkg == "java-1.8.0-openjdk-debug"
        assert f.ver == "1.8.0.161-0.b14.amzn2"

        a = parser.Parser.get_package_name_version("java-1.8.0-openjdk-1.8.0.161-0.b14.amzn2.src")
        b = parser.Parser.get_package_name_version("java-1.8.0-openjdk-1.8.0.161-0.b14.amzn2.x86_64")
        assert a == b


@pytest.fixture()
def disable_get_requests(monkeypatch):
    def disabled(*args, **kwargs):
        raise RuntimeError("requests disabled but HTTP GET attempted")

    monkeypatch.setattr(parser.requests, "get", disabled)


def test_provider_schema(helpers, disable_get_requests, monkeypatch):
    workspace = helpers.provider_workspace_helper(name=Provider.name())

    c = Config()
    c.runtime.result_store = result.StoreStrategy.FLAT_FILE
    p = Provider(root=workspace.root, config=c)

    mock_data_path = helpers.local_dir("test-fixtures/input")
    shutil.copytree(mock_data_path, workspace.input_dir, dirs_exist_ok=True)

    def mock_download(self, *args, **kwargs):
        pass

    monkeypatch.setattr(p.parser, "_download_rss", mock_download)

    p.update(None)

<<<<<<< HEAD
    assert workspace.num_result_entries() == 2
=======
    assert 3 == workspace.num_result_entries()
>>>>>>> 0a2d2ee4
    assert workspace.result_schemas_valid(require_entries=True)<|MERGE_RESOLUTION|>--- conflicted
+++ resolved
@@ -100,9 +100,5 @@
 
     p.update(None)
 
-<<<<<<< HEAD
-    assert workspace.num_result_entries() == 2
-=======
     assert 3 == workspace.num_result_entries()
->>>>>>> 0a2d2ee4
     assert workspace.result_schemas_valid(require_entries=True)